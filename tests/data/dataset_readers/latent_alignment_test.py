# pylint: disable=invalid-name,no-self-use

from allennlp.common.testing import AllenNlpTestCase
from weak_supervision.data.dataset_readers.semantic_parsing.latent_alignment import LatentAlignmentDatasetReader

class TestLatentAlignmentDatasetReader(AllenNlpTestCase):
    def test_reader_can_read(self):
<<<<<<< HEAD
        params = {
                'lazy': False,
                'max_logical_forms': 200,
                }
        reader = LatentAlignmentDatasetReader.from_params(Params(params))
=======
        reader = LatentAlignmentDatasetReader()
>>>>>>> 449993a7
        dataset = reader.read("fixtures/data/wikitables/alignment_preprocessed.json")
        assert len(dataset) == 2

        assert [t.text for t in dataset[0].fields["utterance"].tokens][:3] == ["what", "was", "the"]
        assert len(dataset[0].fields['logical_forms'].field_list) == 201
        lf_tokens = [t.text for t in dataset[0].fields['logical_forms'].field_list[0].tokens]
        assert lf_tokens == ['max', 'reverse', 'fb:cell.cell.date', 'reverse', 'fb:row.row.year',
                             'fb:row.row.league', 'fb:cell.usl_a_league']

        assert [t.text for t in dataset[1].fields["utterance"].tokens][:3] == ["in", "what", "city"]
        assert len(dataset[1].fields['logical_forms'].field_list) == 71
        lf_tokens = [t.text for t in dataset[1].fields['logical_forms'].field_list[0].tokens]
        assert lf_tokens == ['reverse', 'fb:row.row.venue', 'argmax', 'number', '1', 'number', '1',
                             'fb:row.row.position', 'fb:cell.1st', 'reverse', 'lambda', 'x',
                             'reverse', 'fb:row.row.index', 'var', 'x']<|MERGE_RESOLUTION|>--- conflicted
+++ resolved
@@ -5,15 +5,11 @@
 
 class TestLatentAlignmentDatasetReader(AllenNlpTestCase):
     def test_reader_can_read(self):
-<<<<<<< HEAD
         params = {
                 'lazy': False,
                 'max_logical_forms': 200,
                 }
         reader = LatentAlignmentDatasetReader.from_params(Params(params))
-=======
-        reader = LatentAlignmentDatasetReader()
->>>>>>> 449993a7
         dataset = reader.read("fixtures/data/wikitables/alignment_preprocessed.json")
         assert len(dataset) == 2
 
